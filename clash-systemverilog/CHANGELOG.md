--- conflicted
+++ resolved
@@ -1,7 +1,5 @@
 # Changelog for the [`clash-systemverilog`](http://hackage.haskell.org/package/clash-systemverilog) package
 
-<<<<<<< HEAD
-=======
 ##
 * Fixes bugs:
   * Incorrect unsigned->signed wrap-around and conversion
@@ -10,7 +8,6 @@
   * Fixed `rotateLeftS` systemverilog template
   * Do not generate null-slices
 
->>>>>>> 640e7c5f
 ## 0.7 *January 16th 2017*
 * New features:
   * Support `clash-prelude` 0.11
